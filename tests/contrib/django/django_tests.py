--- conflicted
+++ resolved
@@ -1,20 +1,10 @@
 # -*- coding: utf-8 -*-
-<<<<<<< HEAD
-from __future__ import absolute_import
-
-import pytest
-pytest.importorskip("django")
-
-from django.db import DatabaseError
-from copy import deepcopy
-import pytest
-=======
 import pytest  # isort:skip
 django = pytest.importorskip("django")  # isort:skip
 
->>>>>>> 230aeffe
 import datetime
 import logging
+from copy import deepcopy
 
 from django.conf import settings
 from django.contrib.auth.models import User
