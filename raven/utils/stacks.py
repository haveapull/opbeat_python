"""
raven.utils.stacks
~~~~~~~~~~~~~~~~~~~~~~~~~~

:copyright: (c) 2010 by the Sentry Team, see AUTHORS for more details.
:license: BSD, see LICENSE for more details.
"""

import inspect
import re
import sys

from raven.utils.encoding import transform

_coding_re = re.compile(r'coding[:=]\s*([-\w.]+)')


def get_lines_from_file(filename, lineno, context_lines, loader=None, module_name=None):
    """
    Returns context_lines before and after lineno from file.
    Returns (pre_context_lineno, pre_context, context_line, post_context).
    """
    source = None
    if loader is not None and hasattr(loader, "get_source"):
        try:
            source = loader.get_source(module_name)
        except ImportError:
            # Traceback (most recent call last):
            #   File "/Users/dcramer/Development/django-sentry/sentry/client/handlers.py", line 31, in emit
            #     get_client().create_from_record(record, request=request)
            #   File "/Users/dcramer/Development/django-sentry/sentry/client/base.py", line 325, in create_from_record
            #     data['__sentry__']['frames'] = varmap(shorten, get_stack_info(stack))
            #   File "/Users/dcramer/Development/django-sentry/sentry/utils/stacks.py", line 112, in get_stack_info
            #     pre_context_lineno, pre_context, context_line, post_context = get_lines_from_file(filename, lineno, 7, loader, module_name)
            #   File "/Users/dcramer/Development/django-sentry/sentry/utils/stacks.py", line 24, in get_lines_from_file
            #     source = loader.get_source(module_name)
            #   File "/System/Library/Frameworks/Python.framework/Versions/2.7/lib/python2.7/pkgutil.py", line 287, in get_source
            #     fullname = self._fix_name(fullname)
            #   File "/System/Library/Frameworks/Python.framework/Versions/2.7/lib/python2.7/pkgutil.py", line 262, in _fix_name
            #     "module %s" % (self.fullname, fullname))
            # ImportError: Loader for module cProfile cannot handle module __main__
            source = None
        if source is not None:
            source = source.splitlines()
    if source is None:
        try:
            f = open(filename)
            try:
                source = f.readlines()
            finally:
                f.close()
        except (OSError, IOError):
            pass
    if source is None:
        return None, [], None, []

    encoding = 'ascii'
    for line in source[:2]:
        # File coding may be specified. Match pattern from PEP-263
        # (http://www.python.org/dev/peps/pep-0263/)
        match = _coding_re.search(line)
        if match:
            encoding = match.group(1)
            break
    source = [unicode(sline, encoding, 'replace') for sline in source]

    lower_bound = max(0, lineno - context_lines)
    upper_bound = lineno + context_lines

    pre_context = [line.strip('\n') for line in source[lower_bound:lineno]]
    context_line = source[lineno].strip('\n')
<<<<<<< HEAD
    post_context = [line.strip('\n') for line in source[(lineno + 1):upper_bound]]

    return pre_context, context_line, post_context
=======
    post_context = [line.strip('\n') for line in source[lineno + 1:upper_bound]]
>>>>>>> dde1edb8



def get_culprit(frames, include_paths=[], exclude_paths=[]):
    # We iterate through each frame looking for a deterministic culprit
    # When one is found, we mark it as last "best guess" (best_guess) and then
    # check it against ``exclude_paths``. If it isnt listed, then we
    # use this option. If nothing is found, we use the "best guess".
    best_guess = None
    culprit = None
    for frame in frames:
<<<<<<< HEAD
        culprit = '.'.join((f or '<unknown>' for f in [frame.get('module'), frame.get('function')]))
=======
        try:
            culprit = '.'.join([frame.get('module') or '<no module>', frame.get('function') or '<no function>'])
        except KeyError:
            continue
>>>>>>> dde1edb8
        if any((culprit.startswith(k) for k in include_paths)):
            if not (best_guess and any((culprit.startswith(k) for k in exclude_paths))):
                best_guess = culprit
        elif best_guess:
            break

    # Return either the best guess or the last frames call
    return best_guess or culprit


def iter_traceback_frames(tb):
    while tb:
        # support for __traceback_hide__ which is used by a few libraries
        # to hide internal frames.
        if not tb.tb_frame.f_locals.get('__traceback_hide__'):
            yield tb.tb_frame
        tb = tb.tb_next


def iter_stack_frames(frames=None):
    if not frames:
        frames = inspect.stack()[1:]
    for frame in (f[0] for f in frames):
        if frame.f_locals.get('__traceback_hide__'):
            continue
        yield frame


def get_stack_info(frames):
    results = []
    for frame in frames:
        # Support hidden frames
        if frame.f_locals.get('__traceback_hide__'):
            continue

        abs_path = frame.f_code.co_filename
        function = frame.f_code.co_name
        lineno = frame.f_lineno - 1
        loader = frame.f_globals.get('__loader__')
        module_name = frame.f_globals.get('__name__')
        pre_context, context_line, post_context = get_lines_from_file(abs_path, lineno, 7, loader, module_name)

        # Try to pull a relative file path
        # This changes /foo/site-packages/baz/bar.py into baz/bar.py
        try:
            base_filename = sys.modules[module_name.split('.', 1)[0]].__file__
            filename = abs_path.split(base_filename.rsplit('/', 2)[0], 1)[-1][1:]
        except:
            filename = abs_path

        if context_line:
            results.append({
                'abs_path': abs_path,
                'filename': filename,
                'module': module_name,
                'function': function,
                'lineno': lineno + 1,
                # TODO: vars need to be references
                'vars': transform(frame.f_locals),
                'pre_context': pre_context,
                'context_line': context_line,
                'post_context': post_context,
            })
    return results<|MERGE_RESOLUTION|>--- conflicted
+++ resolved
@@ -69,14 +69,9 @@
 
     pre_context = [line.strip('\n') for line in source[lower_bound:lineno]]
     context_line = source[lineno].strip('\n')
-<<<<<<< HEAD
     post_context = [line.strip('\n') for line in source[(lineno + 1):upper_bound]]
 
     return pre_context, context_line, post_context
-=======
-    post_context = [line.strip('\n') for line in source[lineno + 1:upper_bound]]
->>>>>>> dde1edb8
-
 
 
 def get_culprit(frames, include_paths=[], exclude_paths=[]):
@@ -87,14 +82,10 @@
     best_guess = None
     culprit = None
     for frame in frames:
-<<<<<<< HEAD
-        culprit = '.'.join((f or '<unknown>' for f in [frame.get('module'), frame.get('function')]))
-=======
         try:
-            culprit = '.'.join([frame.get('module') or '<no module>', frame.get('function') or '<no function>'])
+            culprit = '.'.join((f or '<unknown>' for f in [frame.get('module'), frame.get('function')]))
         except KeyError:
             continue
->>>>>>> dde1edb8
         if any((culprit.startswith(k) for k in include_paths)):
             if not (best_guess and any((culprit.startswith(k) for k in exclude_paths))):
                 best_guess = culprit
